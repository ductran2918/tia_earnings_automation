# CLAUDE.md

This file provides guidance to Claude Code (claude.ai/code) when working with code in this repository.

## Project Overview

This is a Python-based earnings automation tool built for **Tech in Asia's editorial team** to automate earnings reporting from PDFs to charts and articles. The application extracts financial data from PDF earnings reports using Google Gemini AI and includes Firebase integration for centralized data storage. It uses Streamlit for the web interface and provides a complete financial data extraction pipeline.

## Current Implementation Status

### ✅ FULLY IMPLEMENTED Features

**Core Application (`app/main.py` - 440 lines)**
- Complete Streamlit web interface with responsive dual-column layout
- File upload with comprehensive validation (PDF type, 25MB size limit)
- PDF processing using `pdfplumber` for text extraction and metadata
- Full LLM integration with Google Gemini (`gemini-1.5-flash`) for structured data extraction
- Results display with evidence text and validation
- Temporary file management with timestamped storage in `.tmp/` directory
- Error handling for corrupted/encrypted PDFs
- **NEW: Firebase Firestore integration with connection testing**
- **NEW: Environment-based configuration with .env support**

**Key Functions Implemented:**
- `save_temp_file()`: Timestamp-based temporary file storage in `.tmp/` directory
- `get_pdf_info()`: PDF metadata extraction (page count, text availability)  
- `read_page_preview()`: First page text preview (300 characters)
- `extract_full_pdf_text()`: Complete PDF text extraction from all pages
- `extract_financial_data_with_llm()`: Structured financial data extraction using Gemini
- `format_file_size()`: Human-readable file size formatting
- **`initialize_firebase()`**: Firebase Admin SDK initialization with error handling
- **Main sidebar with Firebase connection testing capability**

**Data Extraction Capabilities:**
- Revenue and net profit extraction with evidence text
- Company name and report type identification  
- Period detection and currency preservation (no conversion)
- Structured JSON output with validation
- Evidence text showing exact source quotes from PDF
- Company name validation against user hint input

## Development Setup

### Prerequisites
- Python 3.8+ (currently running Python 3.13)
- Google Gemini API key
- Firebase project with service account credentials
- Virtual environment recommended

### Installation
```bash
# Create and activate virtual environment (recommended)
python -m venv .venv
source .venv/bin/activate  # On Windows: .venv\Scripts\activate

# Install dependencies
pip install -r requirements.txt
```

### Environment Configuration
Create `.env` file in root directory with:
```env
GEMINI_API_KEY=your_gemini_api_key_here
FIREBASE_CREDENTIALS_PATH=path_to_firebase_service_account.json
```

### Running the Application
```bash
<<<<<<< HEAD
streamlit run app/main.py
=======
# Activate virtual environment
source .venv/bin/activate

# Run the main application
streamlit run app/main.py

# Alternative: Run with specific port
streamlit run app/main.py --server.port 8501
>>>>>>> 140ff9b0
```

### Firebase Setup
- Firebase project: `financial-data-extractor-142aa`
- Service account key: `financial-data-extractor-142aa-firebase-adminsdk-fbsvc-c3eacd481a.json`
- Connection testing available in application sidebar

## Architecture

### Core Components
- **UI Framework**: Streamlit with responsive dual-column layout and sidebar
- **PDF Processing**: `pdfplumber` for text extraction and metadata analysis
- **AI Processing**: Google Gemini (`gemini-1.5-flash`) for structured financial data extraction  
- **Database**: Firebase Firestore for centralized data storage
- **File Management**: Temporary storage with timestamped cleanup and validation
- **Data Output**: Structured JSON with evidence tracking and validation

### Key Dependencies (from requirements.txt)
- `streamlit==1.39.0`: Web UI framework
- `pdfplumber==0.11.7`: PDF text extraction and processing
- `google-generativeai==0.8.5`: LLM integration for data extraction
- **`firebase-admin`**: Firebase SDK for Firestore database operations
- `pandas==2.3.2`: Data manipulation and analysis
- `python-dotenv==1.1.1`: Environment variable management
- Supporting libraries: `pdfminer.six`, `pillow`, `numpy`, `pypdf2`

### Application Flow
1. **Upload**: PDF file upload with comprehensive validation (type, size, corruption check)
2. **Processing**: Text extraction using pdfplumber with complete error handling
3. **Analysis**: Full document text sent to Gemini LLM for structured financial data extraction
4. **Display**: Results shown with metrics, evidence text, and user input validation
5. **Storage**: Temporary files managed with timestamped cleanup capabilities
6. **Integration**: Firebase connection testing and future database storage capability

## File Structure

```
├── app/
<<<<<<< HEAD
│   └── main.py                                           # Complete Streamlit application (440 lines)
├── .tmp/                                                 # Temporary PDF storage (auto-created)
├── .venv/                                                # Python virtual environment
├── .claude/                                              # Claude Code configuration
├── .streamlit/                                           # Streamlit configuration
├── requirements.txt                                      # All dependencies (49 packages)
├── .env                                                  # Environment variables (GEMINI_API_KEY, FIREBASE_CREDENTIALS_PATH)
├── financial-data-extractor-142aa-firebase-adminsdk-*.json # Firebase service account credentials
├── next_features_to_build.md                            # Comprehensive roadmap for next 4 features
├── mvp_build_order.md                                   # Original development roadmap  
├── prompt_step*.md                                      # Step-specific implementation guides
├── README.md                                            # Project description for Tech in Asia team
├── .gitignore                                           # Git ignore patterns
└── CLAUDE.md                                            # This documentation
```

## Configuration

### Environment Variables (.env)
Required configuration in `.env` file:
- `GEMINI_API_KEY`: Google Gemini API key for LLM processing  
- `FIREBASE_CREDENTIALS_PATH`: Path to Firebase service account JSON file

### LLM Configuration (Fixed Settings)
- Model: `gemini-1.5-flash` (cost-optimized for consistent results)
- Temperature: `0.0` (deterministic output)
- Max tokens: `1024` (structured JSON responses)
- JSON-only output with strict formatting and validation

### User Settings (Application Sidebar)
- Company name hint for result validation (optional)
- Firebase connection testing capability
- Future: Smart PDF page trimming settings

## What's Working

### Complete Features
1. **File Upload & Validation**: PDF type checking, 25MB size limits, corruption detection
2. **PDF Processing**: Full text extraction, page counting, metadata analysis, preview generation  
3. **LLM Integration**: Structured data extraction with evidence tracking and JSON validation
4. **Results Display**: Formatted metrics with evidence text and user hint validation
5. **Error Handling**: Comprehensive error management for all failure modes (encrypted, corrupted, missing API keys)
6. **File Management**: Temporary storage with timestamped cleanup and session state management
7. **Firebase Integration**: Connection testing, credential validation, and SDK initialization
8. **Environment Management**: `.env` support with secure credential handling

### Extraction Capabilities
- Revenue detection with value, unit, period, and evidence text
- Net profit extraction (specifically net profit, not operating profit)
- Company name identification with user hint validation
- Report type classification and period detection  
- Currency preservation (no automatic conversion)
- Period formatting (Q2 2025, "Three months ended June 30, 2025", etc.)
- Evidence quotes showing exact source sentences from PDF

## Next Development Priorities

Based on `next_features_to_build.md`, the **4 key features to build next**:

### 1. Smart PDF Page Trimming (HIGH PRIORITY) 
- **Objective**: 80-90% cost reduction in LLM token usage
- **Implementation**: Scan pages for financial keywords, only process relevant pages
- **Expected Impact**: Immediate cost savings for processing 300+ companies

### 2. Enhanced LLM Prompt (HIGH PRIORITY)
- **Objective**: Extract all ~20 financial data points instead of current 2
- **Implementation**: Expand prompt to include costs, EBITDA, assets, liabilities, cash flow
- **Expected Impact**: Complete financial dataset per company

### 3. Database Integration (MEDIUM PRIORITY)
- **Objective**: Store extracted data in Firebase Firestore
- **Implementation**: Add "Save to Database" functionality after extraction
- **Expected Impact**: Centralized storage for 300 companies across multiple years

### 4. Duplicate Detection System (LOW PRIORITY)
- **Objective**: Prevent processing duplicate financial statements  
- **Implementation**: Pre-processing database checks for existing company + period combinations
- **Expected Impact**: Resource optimization and better user experience

## Testing Approach

### Current Testing Strategy
- Upload various PDF formats (quarterly reports, annual reports, 10-K, 10-Q)
- Test error scenarios (encrypted PDFs, corrupted files, missing API keys, oversized files)
- Validate extraction accuracy against known financial reports
- Check evidence text matches and period detection accuracy  
- Verify file cleanup and session state management
- Test Firebase connection and credential validation
- Validate company name matching against user hints

### Recommended Test Cases
- **File Validation**: Test 25MB+ files, non-PDF files, encrypted/password-protected PDFs
- **Extraction Accuracy**: Test with Tech in Asia's target companies (Grab, Sea Limited, etc.)
- **Edge Cases**: PDFs with no financial data, image-only PDFs, multi-currency reports
- **Firebase Integration**: Test connection failures, missing credentials, database operations
=======
│   └── main.py           # Main Streamlit application (Steps 1-2 implemented)
├── .tmp/                 # Temporary PDF storage (auto-created)
├── .venv/                # Python virtual environment
├── .streamlit/           # Streamlit configuration
├── requirements.txt      # Python dependencies
├── .env                  # Environment variables (not committed)
├── mvp_build_order.md    # 12-step development roadmap
├── prompt_step*.md       # Step-specific implementation guides
└── CLAUDE.md             # This file
```

**Note**: Planned directories not yet created:
- `extractors/` - PDF processing modules (Step 3+)
- `data/` - Processed data and CSV files (Step 8+)  
- `samples/` - Sample PDF files for testing

## Current Implementation Status

**✅ Completed (Steps 1-2)**:
- Streamlit shell with file uploader interface (`app/main.py`)
- PDF validation (MIME type, file size, page count)
- Temporary file handling with timestamped storage (`.tmp/`)
- Basic PDF processing with pdfplumber integration
- Error handling for corrupted/encrypted PDFs

**🔲 Remaining (Steps 3-12)**:
- Page text extraction and snippet detection (regex-based)
- Configuration panel for API keys and LLM parameters  
- Google Gemini integration for structured data extraction
- Results UI with evidence display and CSV persistence
- Advanced features: caching, period detection, history interface

## Development Workflow

- Follow the step-by-step build order from `mvp_build_order.md`
- Current active development at Step 3 (page text extraction)
- Each step should be demoable and add ≤ 60 lines of code
- Use `.tmp/` directory for uploaded file storage during development
- Leverage existing virtual environment (`.venv/`) with all dependencies installed

## Testing

- Test with both sample PDFs after each development step
- Verify text extraction produces readable content
- Ensure LLM responses return valid JSON format
- Test error scenarios (missing API key, malformed PDFs, API failures)
- Validate CSV persistence and data integrity
>>>>>>> 140ff9b0
<|MERGE_RESOLUTION|>--- conflicted
+++ resolved
@@ -66,9 +66,6 @@
 
 ### Running the Application
 ```bash
-<<<<<<< HEAD
-streamlit run app/main.py
-=======
 # Activate virtual environment
 source .venv/bin/activate
 
@@ -77,7 +74,6 @@
 
 # Alternative: Run with specific port
 streamlit run app/main.py --server.port 8501
->>>>>>> 140ff9b0
 ```
 
 ### Firebase Setup
@@ -116,7 +112,6 @@
 
 ```
 ├── app/
-<<<<<<< HEAD
 │   └── main.py                                           # Complete Streamlit application (440 lines)
 ├── .tmp/                                                 # Temporary PDF storage (auto-created)
 ├── .venv/                                                # Python virtual environment
@@ -211,53 +206,4 @@
 - **File Validation**: Test 25MB+ files, non-PDF files, encrypted/password-protected PDFs
 - **Extraction Accuracy**: Test with Tech in Asia's target companies (Grab, Sea Limited, etc.)
 - **Edge Cases**: PDFs with no financial data, image-only PDFs, multi-currency reports
-- **Firebase Integration**: Test connection failures, missing credentials, database operations
-=======
-│   └── main.py           # Main Streamlit application (Steps 1-2 implemented)
-├── .tmp/                 # Temporary PDF storage (auto-created)
-├── .venv/                # Python virtual environment
-├── .streamlit/           # Streamlit configuration
-├── requirements.txt      # Python dependencies
-├── .env                  # Environment variables (not committed)
-├── mvp_build_order.md    # 12-step development roadmap
-├── prompt_step*.md       # Step-specific implementation guides
-└── CLAUDE.md             # This file
-```
-
-**Note**: Planned directories not yet created:
-- `extractors/` - PDF processing modules (Step 3+)
-- `data/` - Processed data and CSV files (Step 8+)  
-- `samples/` - Sample PDF files for testing
-
-## Current Implementation Status
-
-**✅ Completed (Steps 1-2)**:
-- Streamlit shell with file uploader interface (`app/main.py`)
-- PDF validation (MIME type, file size, page count)
-- Temporary file handling with timestamped storage (`.tmp/`)
-- Basic PDF processing with pdfplumber integration
-- Error handling for corrupted/encrypted PDFs
-
-**🔲 Remaining (Steps 3-12)**:
-- Page text extraction and snippet detection (regex-based)
-- Configuration panel for API keys and LLM parameters  
-- Google Gemini integration for structured data extraction
-- Results UI with evidence display and CSV persistence
-- Advanced features: caching, period detection, history interface
-
-## Development Workflow
-
-- Follow the step-by-step build order from `mvp_build_order.md`
-- Current active development at Step 3 (page text extraction)
-- Each step should be demoable and add ≤ 60 lines of code
-- Use `.tmp/` directory for uploaded file storage during development
-- Leverage existing virtual environment (`.venv/`) with all dependencies installed
-
-## Testing
-
-- Test with both sample PDFs after each development step
-- Verify text extraction produces readable content
-- Ensure LLM responses return valid JSON format
-- Test error scenarios (missing API key, malformed PDFs, API failures)
-- Validate CSV persistence and data integrity
->>>>>>> 140ff9b0
+- **Firebase Integration**: Test connection failures, missing credentials, database operations